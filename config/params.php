<?php

use App\Command\User\CreateCommand;

return [
    'mailer' => [
        'host' => 'smtp.example.com',
        'port' => 25,
        'encryption' => null,
        'username' => 'admin@example.com',
        'password' => '',
    ],

    'supportEmail' => 'support@example.com',

    'aliases' => [
        '@root' => dirname(__DIR__),
        '@views' => '@root/views',
        '@resources' => '@root/resources',
        '@src' => '@root/src',
    ],

    'session' => [
        'options' => ['cookie_secure' => 0],
<<<<<<< HEAD
    ]
=======
    ],
    
    'commands' => [
        'user/create' => CreateCommand::class,
    ],

    // cycle DBAL config
    'cycle.dbal' => [
        'default' => 'default',
        'aliases' => [],
        'databases' => [
            'default' => ['connection' => 'sqlite']
        ],
        'connections' => [
            'sqlite' => [
                'driver' => \Spiral\Database\Driver\SQLite\SQLiteDriver::class,
                'connection' => 'sqlite:@runtime/database.db',
                'username' => '',
                'password' => '',
            ]
        ],
    ],
    // cycle common config
    'cycle.common' => [
        'entityPaths' => [
            '@src/Entity'
        ],
    ],
    // cycle migration config
    'cycle.migrations' => [
        'directory' => '@root/migrations',
        'namespace' => 'App\\Migration',
        'table' => 'migration',
        'safe' => false,
    ],
>>>>>>> b024f7ca
];<|MERGE_RESOLUTION|>--- conflicted
+++ resolved
@@ -22,9 +22,6 @@
 
     'session' => [
         'options' => ['cookie_secure' => 0],
-<<<<<<< HEAD
-    ]
-=======
     ],
     
     'commands' => [
@@ -60,5 +57,4 @@
         'table' => 'migration',
         'safe' => false,
     ],
->>>>>>> b024f7ca
 ];
<?php

use App\Factory\LoggerFactory;
use App\Factory\MailerFactory;
use App\Parameters;
use Psr\Log\LoggerInterface;
use Yiisoft\Aliases\Aliases;
use Yiisoft\Cache\ArrayCache;
use Yiisoft\Cache\Cache;
use Yiisoft\Cache\CacheInterface;
use Yiisoft\Log\Target\File\FileRotator;
use Yiisoft\Log\Target\File\FileRotatorInterface;
use Yiisoft\Mailer\MailerInterface;

/**
 * @var array $params
 */

return [
<<<<<<< HEAD
    Psr\SimpleCache\CacheInterface::class => ArrayCache::class,
    CacheInterface::class => Cache::class,
=======
    Aliases::class => $params['aliases'],
    Psr\SimpleCache\CacheInterface::class => ArrayCache::class,
    CacheInterface::class => Cache::class,
    Parameters::class => static function () use ($params) {
        return new Parameters($params);
    },
    CacheInterface::class => [
        '__class' => Cache::class,
        'handler' => [
            '__class' => ArrayCache::class,
        ],
    ],
>>>>>>> 4ebc30a5
    LoggerInterface::class => new LoggerFactory(),
    FileRotatorInterface::class => [
        '__class' => FileRotator::class,
        '__construct()' => [
            10
        ]
    ],
    \Swift_Transport::class => \Swift_SmtpTransport::class,
    \Swift_SmtpTransport::class => [
        '__class' => \Swift_SmtpTransport::class,
        '__construct()' => [
            'host' => $params['mailer']['host'],
            'port' => $params['mailer']['port'],
            'encryption' => $params['mailer']['encryption'],
        ],
        'setUsername()' => [$params['mailer']['username']],
        'setPassword()' => [$params['mailer']['password']],
    ],
    MailerInterface::class => new MailerFactory(),
];<|MERGE_RESOLUTION|>--- conflicted
+++ resolved
@@ -4,7 +4,6 @@
 use App\Factory\MailerFactory;
 use App\Parameters;
 use Psr\Log\LoggerInterface;
-use Yiisoft\Aliases\Aliases;
 use Yiisoft\Cache\ArrayCache;
 use Yiisoft\Cache\Cache;
 use Yiisoft\Cache\CacheInterface;
@@ -17,23 +16,11 @@
  */
 
 return [
-<<<<<<< HEAD
-    Psr\SimpleCache\CacheInterface::class => ArrayCache::class,
-    CacheInterface::class => Cache::class,
-=======
-    Aliases::class => $params['aliases'],
     Psr\SimpleCache\CacheInterface::class => ArrayCache::class,
     CacheInterface::class => Cache::class,
     Parameters::class => static function () use ($params) {
         return new Parameters($params);
     },
-    CacheInterface::class => [
-        '__class' => Cache::class,
-        'handler' => [
-            '__class' => ArrayCache::class,
-        ],
-    ],
->>>>>>> 4ebc30a5
     LoggerInterface::class => new LoggerFactory(),
     FileRotatorInterface::class => [
         '__class' => FileRotator::class,

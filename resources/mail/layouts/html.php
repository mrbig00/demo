<?php
<<<<<<< HEAD
/**
 * @var string $content
 */
echo $content;
=======
/* @var $content string Mail contents as view render result */
?>
<!DOCTYPE html PUBLIC "-//W3C//DTD XHTML 1.0 Strict//EN" "http://www.w3.org/TR/xhtml1/DTD/xhtml1-strict.dtd">
<html xmlns="http://www.w3.org/1999/xhtml">
<head>
    <meta http-equiv="Content-Type" content="text/html; charset=utf-8" />
</head>
<body>

<?= $content ?>

<footer style="margin-top: 5em">
-- <br>
Mailed by Yii
</footer>

</body>
</html>
>>>>>>> 474fcab5
<|MERGE_RESOLUTION|>--- conflicted
+++ resolved
@@ -1,10 +1,4 @@
 <?php
-<<<<<<< HEAD
-/**
- * @var string $content
- */
-echo $content;
-=======
 /* @var $content string Mail contents as view render result */
 ?>
 <!DOCTYPE html PUBLIC "-//W3C//DTD XHTML 1.0 Strict//EN" "http://www.w3.org/TR/xhtml1/DTD/xhtml1-strict.dtd">
@@ -22,5 +16,4 @@
 </footer>
 
 </body>
-</html>
->>>>>>> 474fcab5
+</html>
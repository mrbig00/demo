{
    "name": "yiisoft/yii-demo",
    "type": "project",
    "description": "Yii Framework Project Demo",
    "keywords": [
        "yii",
        "app"
    ],
    "homepage": "https://github.com/yiisoft/yii-demo",
    "license": "BSD-3-Clause",
    "support": {
        "source": "https://github.com/yiisoft/yii-demo",
        "issues": "https://github.com/yiisoft/yii-demo/issues",
        "wiki": "https://github.com/yiisoft/yii-demo/wiki",
        "forum": "http://www.yiiframework.com/forum/"
    },
    "minimum-stability": "dev",
    "prefer-stable": true,
    "require": {
        "php": "^7.4",
        "cebe/markdown": "^1.2@dev",
        "hiqdev/composer-config-plugin": "^1.0@dev",
        "nyholm/psr7": "^1.0",
        "psr/log": "^1.1",
        "yiisoft/access": "^3.0@dev",
        "yiisoft/aliases": "^3.0@dev",
        "yiisoft/arrays": "^3.0@dev",
        "yiisoft/assets": "^1.0@dev",
        "yiisoft/auth": "^3.0@dev",
        "yiisoft/cache": "^3.0@dev",
        "yiisoft/di": "^3.0@dev",
        "yiisoft/event-dispatcher": "^3.0@dev",
        "yiisoft/factory": "^3.0@dev",
        "yiisoft/html": "^3.0@dev",
        "yiisoft/injector": "^3.0@dev",
        "yiisoft/log": "^3.0@dev",
        "yiisoft/log-target-file": "^3.0@dev",
        "yiisoft/mailer": "^3.0@dev",
        "yiisoft/mailer-swiftmailer": "^3.0@dev",
        "yiisoft/router": "^3.0@dev",
        "yiisoft/router-fastroute": "^3.0@dev",
        "yiisoft/security": "^3.0@dev",
        "yiisoft/strings": "^3.0@dev",
        "yiisoft/var-dumper": "^3.0@dev",
        "yiisoft/view": "^3.0@dev",
        "yiisoft/yii-console": "^3.0@dev",
<<<<<<< HEAD
        "yiisoft/yii-web": "^3.0@dev",
        "cebe/markdown": "^1.2@dev",
        "nyholm/psr7": "^1.0",
        "yiisoft/injector": "^3.0@dev",
        "yiisoft/factory": "^3.0@dev",
        "yiisoft/aliases": "^3.0@dev",
        "yiisoft/mailer": "^3.0@dev",
        "yiisoft/mailer-swiftmailer": "^3.0@dev",
        "yiisoft/html": "^3.0@dev",
        "yiisoft/security": "^3.0@dev",
        "yiisoft/auth": "^3.0@dev",
        "yiisoft/yii-cycle": "^3.0@dev"
=======
        "yiisoft/yii-web": "^3.0@dev"
>>>>>>> 70433e3f
    },
    "require-dev": {
    },
    "autoload": {
        "psr-4": {
            "App\\": "src"
        }
    },
    "extra": {
        "branch-alias": {
            "dev-master": "3.0.x-dev"
        },
        "config-plugin": {
            "common": "config/common.php",
            "params": [
                "config/params.php",
                "?config/params-local.php"
            ],
            "web": [
                "$common",
                "config/web.php"
            ],
            "console": [
                "$common",
                "config/console.php"
            ]
        }
    },
    "config": {
        "sort-packages": true
    }
}<|MERGE_RESOLUTION|>--- conflicted
+++ resolved
@@ -44,22 +44,8 @@
         "yiisoft/var-dumper": "^3.0@dev",
         "yiisoft/view": "^3.0@dev",
         "yiisoft/yii-console": "^3.0@dev",
-<<<<<<< HEAD
         "yiisoft/yii-web": "^3.0@dev",
-        "cebe/markdown": "^1.2@dev",
-        "nyholm/psr7": "^1.0",
-        "yiisoft/injector": "^3.0@dev",
-        "yiisoft/factory": "^3.0@dev",
-        "yiisoft/aliases": "^3.0@dev",
-        "yiisoft/mailer": "^3.0@dev",
-        "yiisoft/mailer-swiftmailer": "^3.0@dev",
-        "yiisoft/html": "^3.0@dev",
-        "yiisoft/security": "^3.0@dev",
-        "yiisoft/auth": "^3.0@dev",
         "yiisoft/yii-cycle": "^3.0@dev"
-=======
-        "yiisoft/yii-web": "^3.0@dev"
->>>>>>> 70433e3f
     },
     "require-dev": {
     },

--- conflicted
+++ resolved
@@ -16,6 +16,9 @@
     },
     "minimum-stability": "dev",
     "prefer-stable": true,
+    "config": {
+        "sort-packages": true
+    },
     "require": {
         "php": "^7.2",
         "psr/log": "^1.1",
@@ -42,12 +45,8 @@
         "yiisoft/mailer-swiftmailer": "^3.0@dev",
         "yiisoft/html": "^3.0@dev",
         "yiisoft/security": "^3.0@dev",
-<<<<<<< HEAD
-        "yiisoft/auth": "^3.0@dev"
-=======
         "yiisoft/auth": "^3.0@dev",
         "yiisoft/yii-cycle": "^3.0@dev"
->>>>>>> b024f7ca
     },
     "require-dev": {
         "hiqdev/composer-config-plugin": "^1.0@dev"

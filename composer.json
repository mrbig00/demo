{
    "name": "yiisoft/yii-demo",
    "type": "project",
    "description": "Yii Framework Project Demo",
    "keywords": [
        "yii",
        "app"
    ],
    "homepage": "https://github.com/yiisoft/yii-demo",
    "license": "BSD-3-Clause",
    "support": {
        "source": "https://github.com/yiisoft/yii-demo",
        "issues": "https://github.com/yiisoft/yii-demo/issues",
        "wiki": "https://github.com/yiisoft/yii-demo/wiki",
        "forum": "http://www.yiiframework.com/forum/"
    },
    "minimum-stability": "dev",
    "prefer-stable": true,
    "config": {
        "sort-packages": true
    },
    "require": {
        "php": "^7.4",
        "cebe/markdown": "^1.2@dev",
        "hiqdev/composer-config-plugin": "^1.0@dev",
        "nyholm/psr7": "^1.0",
        "psr/log": "^1.1",
        "yiisoft/access": "^3.0@dev",
        "yiisoft/aliases": "^3.0@dev",
        "yiisoft/arrays": "^3.0@dev",
        "yiisoft/assets": "^1.0@dev",
        "yiisoft/auth": "^3.0@dev",
        "yiisoft/cache": "^3.0@dev",
        "yiisoft/di": "^3.0@dev",
        "yiisoft/event-dispatcher": "^3.0@dev",
        "yiisoft/factory": "^3.0@dev",
        "yiisoft/html": "^3.0@dev",
        "yiisoft/injector": "^3.0@dev",
        "yiisoft/log": "^3.0@dev",
        "yiisoft/log-target-file": "^3.0@dev",
        "yiisoft/mailer": "^3.0@dev",
        "yiisoft/mailer-swiftmailer": "^3.0@dev",
        "yiisoft/router": "^3.0@dev",
        "yiisoft/router-fastroute": "^3.0@dev",
        "yiisoft/security": "^3.0@dev",
        "yiisoft/strings": "^3.0@dev",
        "yiisoft/var-dumper": "^3.0@dev",
        "yiisoft/view": "^3.0@dev",
        "yiisoft/yii-console": "^3.0@dev",
<<<<<<< HEAD
        "yiisoft/yii-web": "^3.0@dev",
        "cebe/markdown": "^1.2@dev",
        "nyholm/psr7": "^1.0",
        "yiisoft/injector": "^3.0@dev",
        "yiisoft/factory": "^3.0@dev",
        "yiisoft/aliases": "^3.0@dev",
        "yiisoft/mailer": "^3.0@dev",
        "yiisoft/mailer-swiftmailer": "^3.0@dev",
        "yiisoft/html": "^3.0@dev",
        "yiisoft/security": "^3.0@dev",
        "yiisoft/auth": "^3.0@dev",
        "yiisoft/yii-cycle": "^3.0@dev"
    },
    "require-dev": {
        "fzaninotto/faker": "^1.9",
        "hiqdev/composer-config-plugin": "^1.0@dev"
=======
        "yiisoft/yii-web": "^3.0@dev"
    },
    "require-dev": {
>>>>>>> 96a75efd
    },
    "autoload": {
        "psr-4": {
            "App\\": "src"
        }
    },
    "extra": {
        "branch-alias": {
            "dev-master": "3.0.x-dev"
        },
        "config-plugin": {
            "common": "config/common.php",
            "params": [
                "config/params.php",
                "?config/params-local.php"
            ],
            "web": [
                "$common",
                "config/web.php"
            ],
            "console": [
                "$common",
                "config/console.php"
            ]
        }
    }
}<|MERGE_RESOLUTION|>--- conflicted
+++ resolved
@@ -16,9 +16,6 @@
     },
     "minimum-stability": "dev",
     "prefer-stable": true,
-    "config": {
-        "sort-packages": true
-    },
     "require": {
         "php": "^7.4",
         "cebe/markdown": "^1.2@dev",
@@ -47,28 +44,11 @@
         "yiisoft/var-dumper": "^3.0@dev",
         "yiisoft/view": "^3.0@dev",
         "yiisoft/yii-console": "^3.0@dev",
-<<<<<<< HEAD
-        "yiisoft/yii-web": "^3.0@dev",
-        "cebe/markdown": "^1.2@dev",
-        "nyholm/psr7": "^1.0",
-        "yiisoft/injector": "^3.0@dev",
-        "yiisoft/factory": "^3.0@dev",
-        "yiisoft/aliases": "^3.0@dev",
-        "yiisoft/mailer": "^3.0@dev",
-        "yiisoft/mailer-swiftmailer": "^3.0@dev",
-        "yiisoft/html": "^3.0@dev",
-        "yiisoft/security": "^3.0@dev",
-        "yiisoft/auth": "^3.0@dev",
-        "yiisoft/yii-cycle": "^3.0@dev"
-    },
-    "require-dev": {
-        "fzaninotto/faker": "^1.9",
-        "hiqdev/composer-config-plugin": "^1.0@dev"
-=======
+        "yiisoft/yii-cycle": "^3.0@dev",
         "yiisoft/yii-web": "^3.0@dev"
     },
     "require-dev": {
->>>>>>> 96a75efd
+        "fzaninotto/faker": "^1.9"
     },
     "autoload": {
         "psr-4": {
@@ -94,5 +74,8 @@
                 "config/console.php"
             ]
         }
+    },
+    "config": {
+        "sort-packages": true
     }
 }
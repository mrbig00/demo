{
    "name": "yiisoft/yii-demo",
    "type": "project",
    "description": "Yii Framework Project Demo",
    "keywords": [
        "yii",
        "app"
    ],
    "homepage": "https://github.com/yiisoft/yii-demo",
    "license": "BSD-3-Clause",
    "support": {
        "source": "https://github.com/yiisoft/yii-demo",
        "issues": "https://github.com/yiisoft/yii-demo/issues",
        "wiki": "https://github.com/yiisoft/yii-demo/wiki",
        "forum": "http://www.yiiframework.com/forum/"
    },
    "minimum-stability": "dev",
<<<<<<< HEAD
=======
    "prefer-stable": true,
>>>>>>> ac74771d
    "require": {
        "php": "^7.2",
        "yiisoft/active-record": "^3.0@dev",
        "yiisoft/arrays": "^3.0@dev",
        "yiisoft/cache": "^3.0@dev",
        "yiisoft/db": "^3.0@dev",
        "yiisoft/db-mysql": "^3.0@dev",
        "yiisoft/di": "^3.0@dev",
        "yiisoft/log": "^3.0@dev",
        "yiisoft/log-target-file": "^3.0@dev",
        "yiisoft/rbac": "^3.0@dev",
        "yiisoft/strings": "^3.0@dev",
        "yiisoft/var-dumper": "^3.0@dev",
        "yiisoft/access": "^3.0@dev",
        "yiisoft/event-dispatcher": "^3.0@dev",
        "yiisoft/view": "^3.0@dev",
        "yiisoft/router": "^3.0@dev",
        "yiisoft/router-fastroute": "^3.0@dev",
        "yiisoft/yii-base-web": "^3.0@dev",
        "yiisoft/yii-bootstrap4": "^3.0@dev",
        "yiisoft/yii-captcha": "^3.0@dev",
        "yiisoft/yii-console": "^3.0@dev",
        "yiisoft/yii-core": "^3.0@dev",
        "yiisoft/yii-jquery": "^3.0@dev",
        "yiisoft/yii-web": "^3.0@dev",
        "cebe/markdown": "^1.2@dev",
        "nyholm/psr7": "^1.0",
        "yiisoft/injector": "^3.0@dev",
        "yiisoft/factory": "^3.0@dev",
        "yiisoft/aliases": "^3.0@dev",
        "yiisoft/mailer-swiftmailer": "^3.0@dev"
    },
    "require-dev": {
        "hiqdev/composer-config-plugin": "^1.0@dev"
    },
    "autoload": {
        "psr-4": {
            "App\\": "src"
        }
    },
    "extra": {
        "branch-alias": {
            "dev-master": "3.0.x-dev"
        },
        "config-plugin": {
            "common": "config/common.php",
            "params": [
                "config/params.php",
                "?config/params-local.php"
            ],
            "web": "config/web.php"
        }
    }
}<|MERGE_RESOLUTION|>--- conflicted
+++ resolved
@@ -15,10 +15,7 @@
         "forum": "http://www.yiiframework.com/forum/"
     },
     "minimum-stability": "dev",
-<<<<<<< HEAD
-=======
     "prefer-stable": true,
->>>>>>> ac74771d
     "require": {
         "php": "^7.2",
         "yiisoft/active-record": "^3.0@dev",

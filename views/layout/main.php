<?php

<<<<<<< HEAD
=======
use App\Asset\AppAsset;
>>>>>>> 70433e3f
use Yiisoft\Html\Html;

/**
 * @var \Yiisoft\Router\UrlGeneratorInterface $urlGenerator
<<<<<<< HEAD
 * @var \Yiisoft\View\View $this
 * @var \App\Entity\User $user
 * @var string $content
 */
=======
 * @var \Yiisoft\View\WebView $this
 * @var \App\Entity\User $user
 * @var string $content
 */

$assetManager->register([
    AppAsset::class
]);

$this->setCssFiles($assetManager->getCssFiles());
$this->setJsFiles($assetManager->getJsFiles());

$this->beginPage();
>>>>>>> 70433e3f
?><!DOCTYPE html>
<html lang="">
<head>
    <meta charset="utf-8">
    <meta http-equiv="X-UA-Compatible" content="IE=edge">
    <meta name="viewport" content="width=device-width, initial-scale=1">
    <title>Yii Demo</title>
    <?php $this->head() ?>
</head>
<body>
<?php
$this->beginBody();
?>
<nav class="navbar navbar-expand-lg navbar-light bg-light container">
    <a class="navbar-brand" href="<?= $urlGenerator->generate('site/index') ?>">Yii Demo</a>
    <button class="navbar-toggler" type="button" data-toggle="collapse" data-target="#navbarSupportedContent"
            aria-controls="navbarSupportedContent" aria-expanded="false" aria-label="Toggle navigation">
        <span class="navbar-toggler-icon"></span>
    </button>

    <div class="collapse navbar-collapse" id="navbarSupportedContent">
        <ul class="navbar-nav mr-auto">
            <li class="nav-item">
                <a class="nav-link" href="<?= $urlGenerator->generate('site/contact') ?>">Contact</a>
            </li>
            <?php if ($user->getId() !== null): ?>
                <li class="nav-item">
                    <a class="nav-link" href="<?= $urlGenerator->generate('site/logout') ?>">Logout (<?= Html::encode($user->getLogin()) ?>)</a>
                </li>
            <?php else: ?>
            <li class="nav-item">
                <a class="nav-link" href="<?= $urlGenerator->generate('site/login') ?>">Login</a>
            </li>
            <?php endif ?>

        </ul>
    </div>
</nav>
<main role="main" class="container">
    <?= $content ?>
</main>
<?php
$this->endBody();
?>
</body>
</html>
<?php
$this->endPage(true);<|MERGE_RESOLUTION|>--- conflicted
+++ resolved
@@ -1,19 +1,10 @@
 <?php
 
-<<<<<<< HEAD
-=======
 use App\Asset\AppAsset;
->>>>>>> 70433e3f
 use Yiisoft\Html\Html;
 
 /**
  * @var \Yiisoft\Router\UrlGeneratorInterface $urlGenerator
-<<<<<<< HEAD
- * @var \Yiisoft\View\View $this
- * @var \App\Entity\User $user
- * @var string $content
- */
-=======
  * @var \Yiisoft\View\WebView $this
  * @var \App\Entity\User $user
  * @var string $content
@@ -27,7 +18,7 @@
 $this->setJsFiles($assetManager->getJsFiles());
 
 $this->beginPage();
->>>>>>> 70433e3f
+
 ?><!DOCTYPE html>
 <html lang="">
 <head>

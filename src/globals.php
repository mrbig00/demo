<?php
/* @var \Psr\Container\ContainerInterface $container */

if (!function_exists('dd')) {
    function dd(...$variables)
    {
<<<<<<< HEAD
        foreach ($variables as $dumpVariable) {
            \Yiisoft\VarDumper\VarDumper::dump($dumpVariable, 10, true);
        }

        die;
=======
        foreach ($variables as $variable) {
            \Yiisoft\VarDumper\VarDumper::dump($variable, 10, true);
        }
        die();
>>>>>>> 96a75efd
    }
}<|MERGE_RESOLUTION|>--- conflicted
+++ resolved
@@ -4,17 +4,9 @@
 if (!function_exists('dd')) {
     function dd(...$variables)
     {
-<<<<<<< HEAD
-        foreach ($variables as $dumpVariable) {
-            \Yiisoft\VarDumper\VarDumper::dump($dumpVariable, 10, true);
-        }
-
-        die;
-=======
         foreach ($variables as $variable) {
             \Yiisoft\VarDumper\VarDumper::dump($variable, 10, true);
         }
-        die();
->>>>>>> 96a75efd
+        die;
     }
 }
<?php
/* @var \Psr\Container\ContainerInterface $container */
<<<<<<< HEAD

if (!function_exists('dd')) {
    function dd(...$variables)
    {
        foreach ($variables as $dumpVariable) {
            \Yiisoft\VarDumper\VarDumper::dump($dumpVariable, 10, true);
        }

        die;
=======

if (!function_exists('dd')) {
    function dd(...$variables)
    {
        foreach ($variables as $variable) {
            \Yiisoft\VarDumper\VarDumper::dump($variable, 10, true);
        }
        die();
>>>>>>> 70433e3f
    }
}<|MERGE_RESOLUTION|>--- conflicted
+++ resolved
@@ -1,17 +1,5 @@
 <?php
 /* @var \Psr\Container\ContainerInterface $container */
-<<<<<<< HEAD
-
-if (!function_exists('dd')) {
-    function dd(...$variables)
-    {
-        foreach ($variables as $dumpVariable) {
-            \Yiisoft\VarDumper\VarDumper::dump($dumpVariable, 10, true);
-        }
-
-        die;
-=======
-
 if (!function_exists('dd')) {
     function dd(...$variables)
     {
@@ -19,6 +7,5 @@
             \Yiisoft\VarDumper\VarDumper::dump($variable, 10, true);
         }
         die();
->>>>>>> 70433e3f
     }
 }
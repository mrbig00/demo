<?php
namespace App\Factory;

use App\Controller\AuthController;
use App\Controller\ContactController;
use App\Controller\SiteController;
use Psr\Container\ContainerInterface;
use Yiisoft\Router\FastRoute\FastRouteFactory;
use Yiisoft\Http\Method;
use Yiisoft\Router\Route;
use Yiisoft\Router\RouterFactory;
use Yiisoft\Yii\Web\Middleware\ActionCaller;

class AppRouterFactory
{
    public function __invoke(ContainerInterface $container)
    {
        $routes = [
            Route::get('/')
                ->to(new ActionCaller(SiteController::class, 'index', $container))
<<<<<<< HEAD
                ->name('site/index')
            ,
            Route::methods([Method::GET, Method::POST], '/contact')
                ->to(new ActionCaller(ContactController::class, 'contact', $container))
                ->name('site/contact')
            ,
            Route::get('/test/{id:\w+}')
                ->to(new ActionCaller(SiteController::class, 'testParameter', $container))
                ->name('site/test')
            ,

            Route::methods([Method::GET, Method::POST], '/login')
                ->to(new ActionCaller(AuthController::class, 'login', $container))
                ->name('site/login')
            ,
            Route::get('/logout')
                ->to(new ActionCaller(AuthController::class, 'logout', $container))
                ->name('site/logout')
            ,
=======
                ->name('site/index'),
            Route::methods([Method::GET, Method::POST], '/contact')
                ->to(new ActionCaller(ContactController::class, 'contact', $container))
                ->name('site/contact'),
            Route::get('/test/{id:\w+}')
                ->to(new ActionCaller(SiteController::class, 'testParameter', $container))
                ->name('site/test'),
            Route::methods([Method::GET, Method::POST], '/login')
                ->to(new ActionCaller(AuthController::class, 'login', $container))
                ->name('site/login'),
            Route::get('/logout')
                ->to(new ActionCaller(AuthController::class, 'logout', $container))
                ->name('site/logout'),
>>>>>>> 70433e3f
        ];

        return (new RouterFactory(new FastRouteFactory(), $routes))($container);
    }
}<|MERGE_RESOLUTION|>--- conflicted
+++ resolved
@@ -18,7 +18,6 @@
         $routes = [
             Route::get('/')
                 ->to(new ActionCaller(SiteController::class, 'index', $container))
-<<<<<<< HEAD
                 ->name('site/index')
             ,
             Route::methods([Method::GET, Method::POST], '/contact')
@@ -38,21 +37,6 @@
                 ->to(new ActionCaller(AuthController::class, 'logout', $container))
                 ->name('site/logout')
             ,
-=======
-                ->name('site/index'),
-            Route::methods([Method::GET, Method::POST], '/contact')
-                ->to(new ActionCaller(ContactController::class, 'contact', $container))
-                ->name('site/contact'),
-            Route::get('/test/{id:\w+}')
-                ->to(new ActionCaller(SiteController::class, 'testParameter', $container))
-                ->name('site/test'),
-            Route::methods([Method::GET, Method::POST], '/login')
-                ->to(new ActionCaller(AuthController::class, 'login', $container))
-                ->name('site/login'),
-            Route::get('/logout')
-                ->to(new ActionCaller(AuthController::class, 'logout', $container))
-                ->name('site/logout'),
->>>>>>> 70433e3f
         ];
 
         return (new RouterFactory(new FastRouteFactory(), $routes))($container);

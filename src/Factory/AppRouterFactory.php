--- conflicted
+++ resolved
@@ -29,22 +29,14 @@
                 ->name('site/contact'),
             Route::get('/test/{id:\w+}', new ActionCaller(SiteController::class, 'testParameter', $container))
                 ->name('site/test'),
-<<<<<<< HEAD
-            Route::methods([Method::GET, Method::POST], '/login')
-                ->to(new ActionCaller(AuthController::class, 'login', $container))
-=======
-
             Route::methods([Method::GET, Method::POST], '/login', new ActionCaller(AuthController::class, 'login', $container))
->>>>>>> be61e57c
                 ->name('site/login'),
             Route::get('/logout', new ActionCaller(AuthController::class, 'logout', $container))
                 ->name('site/logout'),
 
-            Route::get('/user')
-                 ->to(new ActionCaller(UserController::class, 'index', $container))
+            Route::get('/user', new ActionCaller(UserController::class, 'index', $container))
                  ->name('user/index'),
-            Route::get('/user/{login}')
-                 ->to(new ActionCaller(UserController::class, 'profile', $container))
+            Route::get('/user/{login}', new ActionCaller(UserController::class, 'profile', $container))
                  ->name('user/profile'),
         ];
 
@@ -52,23 +44,19 @@
 
         $router->addGroup('/blog', static function (RouteCollectorInterface $r) use (&$container) {
             $r->addRoute(
-                Route::get('[/page{page:\d+}]')
-                     ->to(new ActionCaller(BlogController::class, 'index', $container))
+                Route::get('[/page{page:\d+}]', new ActionCaller(BlogController::class, 'index', $container))
                      ->name('blog/index')
             );
             $r->addRoute(
-                Route::get('/archive/{year:\d+}-{month:\d+}[/page{page:\d+}]')
-                     ->to(new ActionCaller(BlogController::class, 'index', $container))
+                Route::get('/archive/{year:\d+}-{month:\d+}[/page{page:\d+}]', new ActionCaller(BlogController::class, 'index', $container))
                      ->name('blog/archive')
             );
             $r->addRoute(
-                Route::get('/page/{slug}')
-                     ->to(new ActionCaller(PostController::class, 'index', $container))
+                Route::get('/page/{slug}', new ActionCaller(PostController::class, 'index', $container))
                      ->name('blog/page')
             );
             $r->addRoute(
-                Route::get('/tag/{label}[/page{page:\d+}]')
-                     ->to(new ActionCaller(TagController::class, 'index', $container))
+                Route::get('/tag/{label}[/page{page:\d+}]', new ActionCaller(TagController::class, 'index', $container))
                      ->name('blog/tag')
             );
         });
